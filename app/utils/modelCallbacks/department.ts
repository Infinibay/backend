--- conflicted
+++ resolved
@@ -6,7 +6,6 @@
 import { NetworkFilterService } from '../../services/networkFilterService';
 import { Debugger } from '../debug';
 
-<<<<<<< HEAD
 const debug = new Debugger('model-callbacks:department');
 
 /**
@@ -84,31 +83,6 @@
  * We need to defer the filter creation until after the transaction is committed.
  */
 export async function afterCreateDepartment(prisma: PrismaClient, params: any, result: any) {
-    // We need to defer the filter creation until after the transaction is committed
-    // Using process.nextTick ensures this runs after the current event loop iteration
-    // which should be after the transaction is committed
-    process.nextTick(async () => {
-        try {
-            // Create a new Prisma client instance to ensure we're not in the same transaction
-            const newPrisma = new PrismaClient();
-
-            // Fetch the department again to ensure we're seeing the committed data
-            const department = await newPrisma.department.findUnique({
-                where: { id: result.id }
-            });
-
-            if (department) {
-                await createDepartmentFilter(newPrisma, department);
-            } else {
-                debug.log('error', `Department with ID ${result.id} not found after creation, cannot create filter`);
-            }
-
-            // Close the new Prisma client
-            await newPrisma.$disconnect();
-        } catch (error) {
-            debug.log('error', `Error in deferred filter creation: ${error}`);
-=======
-export async function afterCreateDepartment(prisma: PrismaClient, params: any, result: any) {
     process.nextTick(async () => {
         try {
             const basicSecurity = await prisma.nWFilter.findFirst({ where: { name: 'Basic Security' } });
@@ -135,7 +109,6 @@
             await prisma.filterReference.create({ data: { sourceFilterId: nwFilter.id, targetFilterId: dropAll.id } });
         } catch (error) {
             console.error('Error creating department filter:', error);
->>>>>>> 1335f3e5
         }
     });
 }